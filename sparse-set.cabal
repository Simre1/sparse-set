cabal-version:      2.4
name:               sparse-set
version:            0.1.0.0
synopsis:

-- A longer description of the package.
-- description:
homepage: https://github.com/Simre1/sparse-set

-- A URL where users can report bugs.
-- bug-reports:
license:            MIT
license-file:       LICENSE
author:             Reitinger Simon
maintainer:         simre4775@gmail.com

-- A copyright notice.
-- copyright:
category:           Data
extra-source-files:
  CHANGELOG.md,
  README.md

library
<<<<<<< HEAD
    exposed-modules:  
        SparseSet.Boxed
        SparseSet.NoComponent
        SparseSet.Storable
        SparseSet.Storable2
        SparseSet.StorableBoxed

        SparseSet.Unboxed
        SparseSet.NextId.NoComponent
        SparseSet.Mutable
    build-depends:    
        base ^>=4.16.0.0,
        vector,
        mutable-containers
    hs-source-dirs:   src
    default-language: GHC2021
    ghc-options: -O2

test-suite sparse-set-test
    default-language: GHC2021
    type:             exitcode-stdio-1.0
    hs-source-dirs:   test
    main-is:          Test.hs
    build-depends:    base ^>=4.16.0.0, tasty, tasty-hunit, sparse-set
=======
    exposed-modules:
        Data.SparseSet.Boxed
        Data.SparseSet.NoComponent
        Data.SparseSet.Storable
        Data.SparseSet.Unboxed
    build-depends:
        base >=4.14.0.0,
        vector
    hs-source-dirs:   src
    default-extensions:
      ApplicativeDo
      BangPatterns
      BlockArguments
      ConstraintKinds
      DeriveGeneric
      DerivingStrategies
      DuplicateRecordFields
      FlexibleContexts
      GeneralizedNewtypeDeriving
      ImportQualifiedPost
      KindSignatures
      LambdaCase
      OverloadedStrings
      PatternSynonyms
      RecordWildCards
      StrictData
      TypeApplications

test-suite sparse-set-test
    type: exitcode-stdio-1.0
    hs-source-dirs: test
    main-is: Main.hs
    build-depends:
      base >=4.14.0.0,
      sparse-set
    default-extensions:
      ApplicativeDo
      BangPatterns
      BlockArguments
      ConstraintKinds
      DeriveGeneric
      DerivingStrategies
      DuplicateRecordFields
      FlexibleContexts
      GeneralizedNewtypeDeriving
      ImportQualifiedPost
      KindSignatures
      LambdaCase
      OverloadedStrings
      PatternSynonyms
      RecordWildCards
      StrictData
      TypeApplications
>>>>>>> 928ad2b3
<|MERGE_RESOLUTION|>--- conflicted
+++ resolved
@@ -22,41 +22,48 @@
   README.md
 
 library
-<<<<<<< HEAD
-    exposed-modules:  
-        SparseSet.Boxed
-        SparseSet.NoComponent
-        SparseSet.Storable
-        SparseSet.Storable2
-        SparseSet.StorableBoxed
+    exposed-modules:
 
-        SparseSet.Unboxed
-        SparseSet.NextId.NoComponent
-        SparseSet.Mutable
-    build-depends:    
-        base ^>=4.16.0.0,
-        vector,
-        mutable-containers
-    hs-source-dirs:   src
-    default-language: GHC2021
-    ghc-options: -O2
-
-test-suite sparse-set-test
-    default-language: GHC2021
-    type:             exitcode-stdio-1.0
-    hs-source-dirs:   test
-    main-is:          Test.hs
-    build-depends:    base ^>=4.16.0.0, tasty, tasty-hunit, sparse-set
-=======
-    exposed-modules:
+        Data.SparseSet.Storable
         Data.SparseSet.Boxed
-        Data.SparseSet.NoComponent
-        Data.SparseSet.Storable
-        Data.SparseSet.Unboxed
+        Data.SparseSet.NextId.NoComponent
     build-depends:
         base >=4.14.0.0,
-        vector
+        vector,
+        mutable-containers,
+        optics-core
     hs-source-dirs:   src
+    default-extensions:
+      BangPatterns
+      ConstraintKinds
+      DeriveGeneric
+      DerivingStrategies
+      DuplicateRecordFields
+      NoFieldSelectors
+      FlexibleContexts
+      GeneralizedNewtypeDeriving
+      ImportQualifiedPost
+      KindSignatures
+      LambdaCase
+      OverloadedStrings
+      TypeApplications
+      RankNTypes
+      ScopedTypeVariables
+      TypeFamilies
+      MultiParamTypeClasses
+      OverloadedLabels
+    
+test-suite sparse-set-test
+    type: exitcode-stdio-1.0
+    hs-source-dirs: test
+    main-is: Main.hs
+    build-depends:
+      base >=4.14.0.0,
+      sparse-set,
+      tasty,
+      tasty-bench,
+      tasty-hunit,
+      transformers
     default-extensions:
       ApplicativeDo
       BangPatterns
@@ -74,31 +81,4 @@
       PatternSynonyms
       RecordWildCards
       StrictData
-      TypeApplications
-
-test-suite sparse-set-test
-    type: exitcode-stdio-1.0
-    hs-source-dirs: test
-    main-is: Main.hs
-    build-depends:
-      base >=4.14.0.0,
-      sparse-set
-    default-extensions:
-      ApplicativeDo
-      BangPatterns
-      BlockArguments
-      ConstraintKinds
-      DeriveGeneric
-      DerivingStrategies
-      DuplicateRecordFields
-      FlexibleContexts
-      GeneralizedNewtypeDeriving
-      ImportQualifiedPost
-      KindSignatures
-      LambdaCase
-      OverloadedStrings
-      PatternSynonyms
-      RecordWildCards
-      StrictData
-      TypeApplications
->>>>>>> 928ad2b3
+      TypeApplications